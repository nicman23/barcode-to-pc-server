--- conflicted
+++ resolved
@@ -1,11 +1,8 @@
 import { Injectable } from '@angular/core';
 import { ipcRenderer, remote, shell } from 'electron';
 import { StorageProvider } from '../storage/storage';
-<<<<<<< HEAD
+import ElectronStore from 'electron-store'
 import * as v5 from 'uuid/v5';
-=======
-import ElectronStore from 'electron-store'
->>>>>>> 70b54ed3
 
 declare var window: any;
 // If you import a module but never use any of the imported values other than as TypeScript types,
@@ -25,11 +22,8 @@
   shell: typeof shell;
   process: typeof process;
   remote: typeof remote;
-<<<<<<< HEAD
+  ElectronStore: typeof ElectronStore;
   v5: typeof v5;
-=======
-  ElectronStore: typeof ElectronStore;
->>>>>>> 70b54ed3
 
   constructor(
     private storageProvider: StorageProvider
@@ -44,13 +38,10 @@
       this.shell = electron.shell;
       this.process = electron.remote.process;
       this.remote = electron.remote;
-<<<<<<< HEAD
+      this.ElectronStore = electron.remote.require('electron-store');
       this.v5 = electron.remote.require('uuid/v5');
 
       this.uuid = v5('license.barcodetopc.com', v5.DNS);
-=======
-      this.ElectronStore = electron.remote.require('electron-store');
->>>>>>> 70b54ed3
     }
   }
 
